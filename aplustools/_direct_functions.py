import subprocess
import sys
import os
import warnings


def execute_python_command(arguments: list = None, *args, **kwargs) -> subprocess.CompletedProcess[str]:
    if arguments is None:
        arguments = []
    print(' '.join([sys.executable] + arguments))
    # Added to remain consistent with executing in the same python environment
    return subprocess.run([sys.executable] + arguments, *args, **kwargs)


<<<<<<< HEAD
def interrupt_ctrl():
    """Simulates a hard user CTRL+C exit. This means it skips any try ... except KeyboardInterrupts"""
    exit(-1073741510)
=======
def interruptCTRL():
    """
    Simulates a user CTRL+C exit.
    """
    exit(-1073741510)  # 130 / 0xC000013A
>>>>>>> fb17eefb


def install_all_dependencies():
    for dep in ["requests==2.31.0",
                "Pillow==10.2.0",
                "BeautifulSoup4==4.12.3",
                "duckduckgo_search==3.9.3",
                "rich==13.7.0",
                "pycryptodome==3.20.0",
                "PySide6==6.6.1",
                "aiohttp==3.9.3",
                "opencv-python==4.9.0.80"]:
        try:
            proc = execute_python_command(arguments=
                                          ["-m", "pip", "install", dep])
            if proc.returncode != 0:
                raise
        except Exception as e:
            print("An error occurred:" + str(e))

    print("Done, all possible dependencies installed ...")


def set_dir_to_ex():
    import __main__
    # Get the directory where the main script (or frozen exe) is located
    if getattr(sys, 'frozen', False):
        # If the script is running as a bundled executable created by e.g. PyInstaller
        main_dir = os.path.dirname(sys.executable)
    else:
        # If the script is running as a normal Python script
        if hasattr(__main__, '__file__'):
            main_dir = os.path.dirname(os.path.abspath(__main__.__file__))
        else:
            main_dir = os.path.dirname(os.getcwd())
            warnings.warn(
                "Could not set the current working directory to the location of the main script or executable",
                RuntimeWarning,
                stacklevel=2
            )
    # Change the current working directory to the main script directory
    os.chdir(main_dir)<|MERGE_RESOLUTION|>--- conflicted
+++ resolved
@@ -12,17 +12,9 @@
     return subprocess.run([sys.executable] + arguments, *args, **kwargs)
 
 
-<<<<<<< HEAD
-def interrupt_ctrl():
+def interruptCTRL():
     """Simulates a hard user CTRL+C exit. This means it skips any try ... except KeyboardInterrupts"""
-    exit(-1073741510)
-=======
-def interruptCTRL():
-    """
-    Simulates a user CTRL+C exit.
-    """
     exit(-1073741510)  # 130 / 0xC000013A
->>>>>>> fb17eefb
 
 
 def install_all_dependencies():
