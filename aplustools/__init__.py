# aplustools __init__
<<<<<<< HEAD
__version__ = "1.4.8.5"
=======
__version__ = "1.4.9"
>>>>>>> 90e136d6


from aplustools.package import LazyModuleLoader as _LazyModuleLoader

# Lazy loading modules
io = _LazyModuleLoader('aplustools.io')
data = _LazyModuleLoader('aplustools.data')
utils = _LazyModuleLoader('aplustools.utils')
web = _LazyModuleLoader('aplustools.web')
package = _LazyModuleLoader('aplustools.package')

# Define __all__ to limit what gets imported with 'from <package> import *'
__all__ = ['io', 'data', 'utils', 'web', 'package']

# Dynamically add exports from _direct_functions
from aplustools._direct_functions import *

# Update __all__ with the public members from _direct_functions and clean up globals
for name in list(globals()):
    if name.startswith('_') and not (name.startswith('__') and name.endswith('__')):
        # Remove private attributes from globals
        del globals()[name]
    else:
        # Add public attributes to __all__
        __all__.append(name)
del name<|MERGE_RESOLUTION|>--- conflicted
+++ resolved
@@ -1,9 +1,5 @@
 # aplustools __init__
-<<<<<<< HEAD
-__version__ = "1.4.8.5"
-=======
 __version__ = "1.4.9"
->>>>>>> 90e136d6
 
 
 from aplustools.package import LazyModuleLoader as _LazyModuleLoader
