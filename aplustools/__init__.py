# aplustools __init__
<<<<<<< HEAD
__version__ = "1.4.8.4"
=======
__version__ = "1.4.8.3"
>>>>>>> 3bd3b7f8

from aplustools.package import LazyModuleLoader as _LazyModuleLoader

# Lazy loading modules
io = _LazyModuleLoader('aplustools.io')
data = _LazyModuleLoader('aplustools.data')
utils = _LazyModuleLoader('aplustools.utils')
web = _LazyModuleLoader('aplustools.web')
package = _LazyModuleLoader('aplustools.package')

# Define __all__ to limit what gets imported with 'from <package> import *'
__all__ = ['io', 'data', 'utils', 'web', 'package']

# Dynamically add exports from _direct_functions
from aplustools._direct_functions import *

# Update __all__ with the public members from _direct_functions and clean up globals
for name in list(globals()):
    if name.startswith('_') and not (name.startswith('__') and name.endswith('__')):
        # Remove private attributes from globals
        del globals()[name]
    else:
        # Add public attributes to __all__
        __all__.append(name)
del name<|MERGE_RESOLUTION|>--- conflicted
+++ resolved
@@ -1,9 +1,6 @@
 # aplustools __init__
-<<<<<<< HEAD
 __version__ = "1.4.8.4"
-=======
-__version__ = "1.4.8.3"
->>>>>>> 3bd3b7f8
+
 
 from aplustools.package import LazyModuleLoader as _LazyModuleLoader
 
