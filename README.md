--- conflicted
+++ resolved
@@ -1,311 +1,305 @@
-# aplustools
-[![Active Development](https://img.shields.io/badge/Maintenance%20Level-Actively%20Developed-brightgreen.svg)](https://gist.github.com/cheerfulstoic/d107229326a01ff0f333a1d3476e068d)
-[![Build Status](https://github.com/Adalfarus/aplustools/actions/workflows/python-publish.yml/badge.svg)](https://github.com/Adalfarus/aplustools/actions)
-[![License: GPL-3.0](https://img.shields.io/github/license/Adalfarus/aplustools)](https://github.com/Adalfarus/aplustools/blob/main/LICENSE)
-
-## Description
-
-aplustools is a simple, user-friendly Python library for performing amazing tasks. It simplifies complex processes, allowing you to achieve more with less code. Developed with a focus on ease of use and efficiency, aplustools is the go-to solution for Python developers looking to enhance their projects.
-
-## Features
-
-- Easy to use
-- Highly efficient
-- Supports multiple platforms
-- Regular updates and support
-- Comprehensive documentation
-
-## Installation
-
-You can install aplustools via pip:
-
-```sh
-pip install aplustools
-```
-
-Or clone the repository and install manually:
-
-```sh
-git clone https://github.com/Adalfarus/aplustools.git
-cd aplustools
-python -m build
-```
-
-## Usage
-
-Here are a few quick examples of how to use aplustools:
-
-### Search Engine usage
-```python
-from aplustools.web import new_webtools as wt
-
-# Call the `google_search` function with a query
-result = wt.search.google_provider.google_search("Cute puppies", wt.get_useragent(), 1)
-
-# Print the result
-print(result)
-```
-
-### Search Engine usage 2
-```python
-from aplustools.web import webtools as wt
-
-# Call the `google_provider` function with a query
-searcher = wt.Search()
-result = searcher.google_provider("Cute puppies")
-
-# Print the result
-print(result)
-```
-
-### Logger
-```python
-from aplustools.io import environment as env
-from aplustools.io import loggers
-
-# Set the current working directory to the main script or executable
-env.set_working_dir_to_main_script_location()
-
-# Create an instance of Logger
-p_logger = loggers.PrintLogger("my_logs_file.log", show_time=True, capture_print=False, 
-                     overwrite_print=True, print_passthrough=False, print_log_to_stdout=True)
-# Shows the time in the logs (Like this [12:33:21]) and overwrites the normal sys.stdout
-
-# Call the `monitor_stdout` method and pass the logger object, this will overwrite sys.stdout from Text I/O to the logger object
-logger = loggers.monitor_stdout(logger=p_logger) # Return sys.stdout, so you can make sure it worked
-
-# Log something
-p_logger.log("Hello, world!")
-
-# Print something, it won't get captured or displayed
-print("Hello, beautiful world!")
-
-# Close the Logger object (returns sys.stdout to it's normal state)
-p_logger.close()
-```
-
-### OnlineImage
-```python
-from aplustools.utils import imagetools
-from aplustools.io.environment import Path
-
-# Download the image to the current working directory
-imagetools.OnlineImage("someImage.url", True)
-
-# Making sure that folder_path exists
-folder_path = Path(".\\images")
-folder_path.create_directory()
-
-# Converting the image and moving it to a specified path
-image = imagetools.OfflineImage("data:image/jpeg;base64,/9j...")
-success = image.base64(str(folder_path), "Image", "png") # Make sure this directory exists
-
-# Download the image to a specified path
-image2 = imagetools.OnlineImage("someImage.url")
-_, img_name, img_path = image.download_image(str(folder_path)) # Make sure this directory exists
-```
-
-### Git-Updater
-```python
-from aplustools.data import updaters
-from aplustools.io.environment import set_working_dir_to_main_script_location, Path
-import os
-import threading
-import sys
-
-set_working_dir_to_main_script_location()
-
-__version__ = "0.0.1"
-
-# Initialize an updater
-updater = updaters.gitupdater("exe")
-latest_version = updaters.get_latest_version("Adalfarus", "unicode-writer")[1] # Gives back two values, use whichever applicable
-
-# Check if an update is needed
-if not updaters.gitupdater.compare_release_numbers(__version__, latest_version):
-	sys.exit()
-
-# Define the arguments for the updater method
-host, port, path = "localhost", 1264, Path(os.path.join(updaters.get_temp(), "update")
-gui_toggle, cmd_toggle = False, False
-path.create_directory()
-update_args = (os.path.join(os.getcwd(), "update"), str(path), 
-			latest_version, "Adalfarus", "unicode-writer", gui_toggle, cmd_toggle, host, port)
-
-# Start the update in a seperate thread
-update_thread = threading.Thread(target=updater.update, args=update_args)
-update_thread.start()
-
-# Receive the update status generator and print them
-progress_bar = 1
-for i in updater.receive_update_status(host, port):
-	print(f"{i}%", end=f" PB{progress_bar}\n")
-	if i == 100: progress_bar += 1 # Switch to second progress bar, when the downloading is finished
-```
-
-### Webtools
-```python
-... # Continuing the first example
-
-# Print the result
-print(result)
-
-from aplustools.web.webtools import check_url, is_crawlable
-import requests
-
-if check_url(result, ''): # Not really nessesary, search does this automatically
-	response = requests.get(result)
-	...
-```
-
-### Environment
-```python
-... # Continuing the image example
-
-_, img_name, img_path = image.download_image(str(folder_path)) # Make sure this directory exists
-
-from aplustools.io.environment import absolute_path, remv, copy
-from aplustools.childsplay import ImportClass # Could be switched out to adultswork, but the string would need to get converted
-
-importer = ImportClass(hard=True)
-importer.import_all() # Destroys your runtime python
-
-a_imgpath = absolute_path(img_path)
-
-try:
-	copy(a_imgpath, str(folder_path) + str(img_name).remove(".png") + str(" - Copy.png"))
-except ValueError:
-	copy(a_imgpath, str(folder_path) + str(img_name.split(".")[-1]) + str(" - Copy.png"))
-
-remv(a_imgpath) # Remove the original image
-remv(str(folder_path)) # Remove the base directory
-```
-
-### Faker
-```python
-from aplustools.data.faker import TestDataGenerator
-
-test_data = TestDataGenerator()
-print(test_data.generate_random_identity())
-
-print("\n", end="")
-print(test_data.generate_random_name())
-print(test_data.generate_random_email())
-print(test_data.generate_random_password())
-print(test_data.generate_random_phone_number())
-print(test_data.generate_random_address())
-print(test_data.generate_random_birth_date())
-```
-
-### Dummy
-```python
-from aplustools.utils.dummy import Dummy3 # Dummy3 is for Python 3
-import math, sys
-
-dummy = Dummy3()
-
-# Do a bunch of operations that would normally throw errors
-dummy.attr.func("", int3="")
-dummy["Hello"]
-del dummy[1]
-reversed(dummy)
-"Dummy" in dummy
-dummy.keys()
-dummy.keys = ["1"]
-print(dummy.keys + dummy)
-+dummy
--dummy
-~dummy
-
-hash(dummy)
-abs(dummy)
-round(dummy)
-complex(dummy)
-oct(dummy)
-repr(dummy)
-bytes(dummy)
-format(dummy, "DD")
-
-math.trunc(dummy)
-dummy << dummy
-dummy >> dummy
-dummy -= 1_000_000
-num = 1
-num *= dummy
-
-if dummy:
-	print(True)
-else:
-	print(False)
-
-for x in dummy:
-	print(x)
-
-type(dummy)
-print(dummy, "->", int(dummy), list(dummy), tuple(dummy), float(dummy))
-```
-
-### Hasher
-```python
-from aplustools.utils.hasher import hashed_latest, hashed_wrapper_latest, reducer, big_reducer, num_hasher
-
-inp = "Hello beautiful world, how are you today, lovely star?"
-inp2 = "Hello World, kitty"
-
-desired_length = 64
-
-hashed_inp = hashed_wrapper_latest(inp, desired_length, hash_func=hashed_latest)
-hashed_inp2 = hashed_wrapper_latest(inp2, desired_length, hash_func=hashed_latest)
-
-print(f"{inp} ({len(inp)}) -> {hashed_inp} ({len(hashed_inp)})\n{inp2} ({len(inp2)}) -> {hashed_inp2} ({len(hashed_inp2)})")
-
-num_hashed_inp = num_hasher(inp, desired_length)
-num_hashed_inp2 = num_hasher(inp2, desired_length)
-
-print(f"{inp} ({len(inp)}) -> {num_hashed_inp} ({len(num_hashed_inp)})\n{inp2} ({len(inp2)}) -> {num_hashed_inp2} ({len(num_hashed_inp2)})")
-
-acceptable_chars = range(100, 200)
-
-num_hashed_inp_uni = num_hasher(inp, desired_length, acceptable_chars)
-num_hashed_inp_uni = num_hasher(inp2, desired_length, acceptable_chars)
-
-print(f"{inp} ({len(inp)}) -> {num_hashed_inp_uni} ({len(num_hashed_inp_uni)})\n{inp2} ({len(inp2)}) -> {num_hashed_inp_uni} ({len(num_hashed_inp_uni)})")
-```
-(Correct shortform for aplustools is apt, so please use ```import aplustools as apt``` for consistency)
-
-For more detailed usage and examples, check out our [documentation](https://github.com/adalfarus/aplustools/wiki).
-
-## Naming convention, dependencies and more
-[PEP 8 -- Style Guide for Python Code](https://peps.python.org/pep-0008/#naming-conventions)
-
-For modules I use 'lowercase', classes are 'CapitalizedWords' and functions and methods are 'lower_case_with_underscores'.
-
-<<<<<<< HEAD
-Dependencies (except for the standart libraries) are: 
-- data.database, io.environment, io.loggers, utils.mappers, data.faker, utils.dummy, utils.hasher, adultswork, childsplay - none
-=======
-Dependencies (except standart libraries) are: 
-- data.database, io.environment, io.loggers, utils.mappers, data.faker, utils.dummy, utils.hasher, package.lazy_loader, package.timid - none
-- adultswork, childsplay - datetime
->>>>>>> 398dbc2e
-- data.gitupdater-cmd & data.integrated-gitupdater-cmd - requests
-- data.gitupdater-gui & data.integrated-gitupdater-gui - requests, PySide6
-- data.gitupdater, data.updaters - requests
-- utils.imagetools - Pillow
-- web.webtools - requests, duckduckgo_search, BeautifulSoup4 - duckduckgo_search is only used for Search.duckduckgo_provider, if you don't want to use it, use Search._duckduckgo_provider instead.
-- utils.genpass - pycryptodome, rich
-- web.new_webtools - requests, BeautifulSoup4
-
-## Contributing
-
-We welcome contributions! Please see our [contributing guidelines](https://github.com/adalfarus/aplustools/blob/main/CONTRIBUTING.md) for more details on how you can contribute to aplustools.
-
-1. Fork the repository
-2. Create your feature branch (`git checkout -b feature/AmazingFeature`)
-3. Commit your changes (`git commit -m 'Add some AmazingFeature'`)
-4. Push to the branch (`git push origin feature/AmazingFeature`)
-5. Open a pull request
-
-## License
-
-aplustools is licensed under the GPL-3.0 License - see the [LICENSE](https://github.com/adalfarus/aplustools/blob/main/LICENSE) file for details.
+# aplustools
+[![Active Development](https://img.shields.io/badge/Maintenance%20Level-Actively%20Developed-brightgreen.svg)](https://gist.github.com/cheerfulstoic/d107229326a01ff0f333a1d3476e068d)
+[![Build Status](https://github.com/Adalfarus/aplustools/actions/workflows/python-publish.yml/badge.svg)](https://github.com/Adalfarus/aplustools/actions)
+[![License: GPL-3.0](https://img.shields.io/github/license/Adalfarus/aplustools)](https://github.com/Adalfarus/aplustools/blob/main/LICENSE)
+
+## Description
+
+aplustools is a simple, user-friendly Python library for performing amazing tasks. It simplifies complex processes, allowing you to achieve more with less code. Developed with a focus on ease of use and efficiency, aplustools is the go-to solution for Python developers looking to enhance their projects.
+
+## Features
+
+- Easy to use
+- Highly efficient
+- Supports multiple platforms
+- Regular updates and support
+- Comprehensive documentation
+
+## Installation
+
+You can install aplustools via pip:
+
+```sh
+pip install aplustools
+```
+
+Or clone the repository and install manually:
+
+```sh
+git clone https://github.com/Adalfarus/aplustools.git
+cd aplustools
+python -m build
+```
+
+## Usage
+
+Here are a few quick examples of how to use aplustools:
+
+### Search Engine usage
+```python
+from aplustools.web import new_webtools as wt
+
+# Call the `google_search` function with a query
+result = wt.search.google_provider.google_search("Cute puppies", wt.get_useragent(), 1)
+
+# Print the result
+print(result)
+```
+
+### Search Engine usage 2
+```python
+from aplustools.web import webtools as wt
+
+# Call the `google_provider` function with a query
+searcher = wt.Search()
+result = searcher.google_provider("Cute puppies")
+
+# Print the result
+print(result)
+```
+
+### Logger
+```python
+from aplustools.io import environment as env
+from aplustools.io import loggers
+
+# Set the current working directory to the main script or executable
+env.set_working_dir_to_main_script_location()
+
+# Create an instance of Logger
+p_logger = loggers.PrintLogger("my_logs_file.log", show_time=True, capture_print=False, 
+                     overwrite_print=True, print_passthrough=False, print_log_to_stdout=True)
+# Shows the time in the logs (Like this [12:33:21]) and overwrites the normal sys.stdout
+
+# Call the `monitor_stdout` method and pass the logger object, this will overwrite sys.stdout from Text I/O to the logger object
+logger = loggers.monitor_stdout(logger=p_logger) # Return sys.stdout, so you can make sure it worked
+
+# Log something
+p_logger.log("Hello, world!")
+
+# Print something, it won't get captured or displayed
+print("Hello, beautiful world!")
+
+# Close the Logger object (returns sys.stdout to it's normal state)
+p_logger.close()
+```
+
+### OnlineImage
+```python
+from aplustools.utils import imagetools
+from aplustools.io.environment import Path
+
+# Download the image to the current working directory
+imagetools.OnlineImage("someImage.url", True)
+
+# Making sure that folder_path exists
+folder_path = Path(".\\images")
+folder_path.create_directory()
+
+# Converting the image and moving it to a specified path
+image = imagetools.OfflineImage("data:image/jpeg;base64,/9j...")
+success = image.base64(str(folder_path), "Image", "png") # Make sure this directory exists
+
+# Download the image to a specified path
+image2 = imagetools.OnlineImage("someImage.url")
+_, img_name, img_path = image.download_image(str(folder_path)) # Make sure this directory exists
+```
+
+### Git-Updater
+```python
+from aplustools.data import updaters
+from aplustools.io.environment import set_working_dir_to_main_script_location, Path
+import os
+import threading
+import sys
+
+set_working_dir_to_main_script_location()
+
+__version__ = "0.0.1"
+
+# Initialize an updater
+updater = updaters.gitupdater("exe")
+latest_version = updaters.get_latest_version("Adalfarus", "unicode-writer")[1] # Gives back two values, use whichever applicable
+
+# Check if an update is needed
+if not updaters.gitupdater.compare_release_numbers(__version__, latest_version):
+	sys.exit()
+
+# Define the arguments for the updater method
+host, port, path = "localhost", 1264, Path(os.path.join(updaters.get_temp(), "update")
+gui_toggle, cmd_toggle = False, False
+path.create_directory()
+update_args = (os.path.join(os.getcwd(), "update"), str(path), 
+			latest_version, "Adalfarus", "unicode-writer", gui_toggle, cmd_toggle, host, port)
+
+# Start the update in a seperate thread
+update_thread = threading.Thread(target=updater.update, args=update_args)
+update_thread.start()
+
+# Receive the update status generator and print them
+progress_bar = 1
+for i in updater.receive_update_status(host, port):
+	print(f"{i}%", end=f" PB{progress_bar}\n")
+	if i == 100: progress_bar += 1 # Switch to second progress bar, when the downloading is finished
+```
+
+### Webtools
+```python
+... # Continuing the first example
+
+# Print the result
+print(result)
+
+from aplustools.web.webtools import check_url, is_crawlable
+import requests
+
+if check_url(result, ''): # Not really nessesary, search does this automatically
+	response = requests.get(result)
+	...
+```
+
+### Environment
+```python
+... # Continuing the image example
+
+_, img_name, img_path = image.download_image(str(folder_path)) # Make sure this directory exists
+
+from aplustools.io.environment import absolute_path, remv, copy
+from aplustools.childsplay import ImportClass # Could be switched out to adultswork, but the string would need to get converted
+
+importer = ImportClass(hard=True)
+importer.import_all() # Destroys your runtime python
+
+a_imgpath = absolute_path(img_path)
+
+try:
+	copy(a_imgpath, str(folder_path) + str(img_name).remove(".png") + str(" - Copy.png"))
+except ValueError:
+	copy(a_imgpath, str(folder_path) + str(img_name.split(".")[-1]) + str(" - Copy.png"))
+
+remv(a_imgpath) # Remove the original image
+remv(str(folder_path)) # Remove the base directory
+```
+
+### Faker
+```python
+from aplustools.data.faker import TestDataGenerator
+
+test_data = TestDataGenerator()
+print(test_data.generate_random_identity())
+
+print("\n", end="")
+print(test_data.generate_random_name())
+print(test_data.generate_random_email())
+print(test_data.generate_random_password())
+print(test_data.generate_random_phone_number())
+print(test_data.generate_random_address())
+print(test_data.generate_random_birth_date())
+```
+
+### Dummy
+```python
+from aplustools.utils.dummy import Dummy3 # Dummy3 is for Python 3
+import math, sys
+
+dummy = Dummy3()
+
+# Do a bunch of operations that would normally throw errors
+dummy.attr.func("", int3="")
+dummy["Hello"]
+del dummy[1]
+reversed(dummy)
+"Dummy" in dummy
+dummy.keys()
+dummy.keys = ["1"]
+print(dummy.keys + dummy)
++dummy
+-dummy
+~dummy
+
+hash(dummy)
+abs(dummy)
+round(dummy)
+complex(dummy)
+oct(dummy)
+repr(dummy)
+bytes(dummy)
+format(dummy, "DD")
+
+math.trunc(dummy)
+dummy << dummy
+dummy >> dummy
+dummy -= 1_000_000
+num = 1
+num *= dummy
+
+if dummy:
+	print(True)
+else:
+	print(False)
+
+for x in dummy:
+	print(x)
+
+type(dummy)
+print(dummy, "->", int(dummy), list(dummy), tuple(dummy), float(dummy))
+```
+
+### Hasher
+```python
+from aplustools.utils.hasher import hashed_latest, hashed_wrapper_latest, reducer, big_reducer, num_hasher
+
+inp = "Hello beautiful world, how are you today, lovely star?"
+inp2 = "Hello World, kitty"
+
+desired_length = 64
+
+hashed_inp = hashed_wrapper_latest(inp, desired_length, hash_func=hashed_latest)
+hashed_inp2 = hashed_wrapper_latest(inp2, desired_length, hash_func=hashed_latest)
+
+print(f"{inp} ({len(inp)}) -> {hashed_inp} ({len(hashed_inp)})\n{inp2} ({len(inp2)}) -> {hashed_inp2} ({len(hashed_inp2)})")
+
+num_hashed_inp = num_hasher(inp, desired_length)
+num_hashed_inp2 = num_hasher(inp2, desired_length)
+
+print(f"{inp} ({len(inp)}) -> {num_hashed_inp} ({len(num_hashed_inp)})\n{inp2} ({len(inp2)}) -> {num_hashed_inp2} ({len(num_hashed_inp2)})")
+
+acceptable_chars = range(100, 200)
+
+num_hashed_inp_uni = num_hasher(inp, desired_length, acceptable_chars)
+num_hashed_inp_uni = num_hasher(inp2, desired_length, acceptable_chars)
+
+print(f"{inp} ({len(inp)}) -> {num_hashed_inp_uni} ({len(num_hashed_inp_uni)})\n{inp2} ({len(inp2)}) -> {num_hashed_inp_uni} ({len(num_hashed_inp_uni)})")
+```
+(Correct shortform for aplustools is apt, so please use ```import aplustools as apt``` for consistency)
+
+For more detailed usage and examples, check out our [documentation](https://github.com/adalfarus/aplustools/wiki).
+
+## Naming convention, dependencies and more
+[PEP 8 -- Style Guide for Python Code](https://peps.python.org/pep-0008/#naming-conventions)
+
+For modules I use 'lowercase', classes are 'CapitalizedWords' and functions and methods are 'lower_case_with_underscores'.
+
+Dependencies (except for the standart libraries) are: 
+- data.database, io.environment, io.loggers, utils.mappers, data.faker, utils.dummy, utils.hasher, package.lazy_loader, package.timid, adultswork, childsplay - none
+- data.gitupdater-cmd & data.integrated-gitupdater-cmd - requests
+- data.gitupdater-gui & data.integrated-gitupdater-gui - requests, PySide6
+- data.gitupdater, data.updaters - requests
+- utils.imagetools - Pillow
+- web.webtools - requests, duckduckgo_search, BeautifulSoup4 - duckduckgo_search is only used for Search.duckduckgo_provider, if you don't want to use it, use Search._duckduckgo_provider instead.
+- utils.genpass - pycryptodome, rich
+- web.new_webtools - requests, BeautifulSoup4
+
+## Contributing
+
+We welcome contributions! Please see our [contributing guidelines](https://github.com/adalfarus/aplustools/blob/main/CONTRIBUTING.md) for more details on how you can contribute to aplustools.
+
+1. Fork the repository
+2. Create your feature branch (`git checkout -b feature/AmazingFeature`)
+3. Commit your changes (`git commit -m 'Add some AmazingFeature'`)
+4. Push to the branch (`git push origin feature/AmazingFeature`)
+5. Open a pull request
+
+## License
+
+aplustools is licensed under the GPL-3.0 License - see the [LICENSE](https://github.com/adalfarus/aplustools/blob/main/LICENSE) file for details.